#!/usr/bin/env python

import base64
import hashlib
import json
import locale
import math
import mimetypes
import os
import platform
import re
import sys
import threading
import time
import traceback
from collections import defaultdict
from datetime import datetime
from json.decoder import JSONDecodeError
from pathlib import Path

from aider import __version__, models, prompts, urls, utils
from aider.analytics import Analytics
from aider.commands import Commands
from aider.history import ChatSummary
from aider.io import ConfirmGroup, InputOutput
from aider.linter import Linter
from aider.llm import litellm
from aider.repo import ANY_GIT_ERROR, GitRepo
from aider.repomap import RepoMap
from aider.run_cmd import run_cmd
from aider.sendchat import RETRY_TIMEOUT, retry_exceptions, send_completion
from aider.utils import format_content, format_messages, format_tokens, is_image_file

from ..dump import dump  # noqa: F401
from .chat_chunks import ChatChunks


class MissingAPIKeyError(ValueError):
    pass


class FinishReasonLength(Exception):
    pass


def wrap_fence(name):
    return f"<{name}>", f"</{name}>"


all_fences = [
    ("``" + "`", "``" + "`"),
    wrap_fence("source"),
    wrap_fence("code"),
    wrap_fence("pre"),
    wrap_fence("codeblock"),
    wrap_fence("sourcecode"),
]


class Coder:
    abs_fnames = None
    abs_read_only_fnames = None
    repo = None
    last_aider_commit_hash = None
    aider_edited_files = None
    last_asked_for_commit_time = 0
    repo_map = None
    functions = None
    num_exhausted_context_windows = 0
    num_malformed_responses = 0
    last_keyboard_interrupt = None
    num_reflections = 0
    max_reflections = 3
    edit_format = None
    yield_stream = False
    temperature = 0
    auto_lint = True
    auto_test = False
    test_cmd = None
    lint_outcome = None
    test_outcome = None
    multi_response_content = ""
    partial_response_content = ""
    commit_before_message = []
    message_cost = 0.0
    message_tokens_sent = 0
    message_tokens_received = 0
    add_cache_headers = False
    cache_warming_thread = None
    num_cache_warming_pings = 0
    suggest_shell_commands = True
    ignore_mentions = None
    chat_language = None

    @classmethod
    def create(
        self,
        main_model=None,
        edit_format=None,
        io=None,
        from_coder=None,
        summarize_from_coder=True,
        **kwargs,
    ):
        import aider.coders as coders

        if not main_model:
            if from_coder:
                main_model = from_coder.main_model
            else:
                main_model = models.Model(models.DEFAULT_MODEL_NAME)

        if edit_format == "code":
            edit_format = None
        if edit_format is None:
            if from_coder:
                edit_format = from_coder.edit_format
            else:
                edit_format = main_model.edit_format

        if not io and from_coder:
            io = from_coder.io

        if from_coder:
            use_kwargs = dict(from_coder.original_kwargs)  # copy orig kwargs

            # If the edit format changes, we can't leave old ASSISTANT
            # messages in the chat history. The old edit format will
            # confused the new LLM. It may try and imitate it, disobeying
            # the system prompt.
            done_messages = from_coder.done_messages
            if edit_format != from_coder.edit_format and done_messages and summarize_from_coder:
                done_messages = from_coder.summarizer.summarize_all(done_messages)

            # Bring along context from the old Coder
            update = dict(
                fnames=list(from_coder.abs_fnames),
                read_only_fnames=list(from_coder.abs_read_only_fnames),  # Copy read-only files
                done_messages=done_messages,
                cur_messages=from_coder.cur_messages,
                aider_commit_hashes=from_coder.aider_commit_hashes,
                commands=from_coder.commands.clone(),
                total_cost=from_coder.total_cost,
            )

            use_kwargs.update(update)  # override to complete the switch
            use_kwargs.update(kwargs)  # override passed kwargs

            kwargs = use_kwargs

        for coder in coders.__all__:
            if hasattr(coder, "edit_format") and coder.edit_format == edit_format:
                res = coder(main_model, io, **kwargs)
                res.original_kwargs = dict(kwargs)
                return res

        raise ValueError(f"Unknown edit format {edit_format}")

    def clone(self, **kwargs):
        new_coder = Coder.create(from_coder=self, **kwargs)
        new_coder.ignore_mentions = self.ignore_mentions
        return new_coder

    def get_announcements(self):
        lines = []
        lines.append(f"Aider v{__version__}")

        # Model
        main_model = self.main_model
        weak_model = main_model.weak_model

        if weak_model is not main_model:
            prefix = "Main model"
        else:
            prefix = "Model"

        output = f"{prefix}: {main_model.name} with {self.edit_format} edit format"
        if self.add_cache_headers or main_model.caches_by_default:
            output += ", prompt cache"
        if main_model.info.get("supports_assistant_prefill"):
            output += ", infinite output"
        lines.append(output)

        if self.edit_format == "architect":
            output = (
                f"Editor model: {main_model.editor_model.name} with"
                f" {main_model.editor_edit_format} edit format"
            )
            lines.append(output)

        if weak_model is not main_model:
            output = f"Weak model: {weak_model.name}"
            lines.append(output)

        # Repo
        if self.repo:
            rel_repo_dir = self.repo.get_rel_repo_dir()
            num_files = len(self.repo.get_tracked_files())

            lines.append(f"Git repo: {rel_repo_dir} with {num_files:,} files")
            if num_files > 1000:
                lines.append(
                    "Warning: For large repos, consider using --subtree-only and .aiderignore"
                )
                lines.append(f"See: {urls.large_repos}")
        else:
            lines.append("Git repo: none")

        # Repo-map
        if self.repo_map:
            map_tokens = self.repo_map.max_map_tokens
            if map_tokens > 0:
                refresh = self.repo_map.refresh
                lines.append(f"Repo-map: using {map_tokens} tokens, {refresh} refresh")
                max_map_tokens = 2048
                if map_tokens > max_map_tokens:
                    lines.append(
                        f"Warning: map-tokens > {max_map_tokens} is not recommended as too much"
                        " irrelevant code can confuse LLMs."
                    )
            else:
                lines.append("Repo-map: disabled because map_tokens == 0")
        else:
            lines.append("Repo-map: disabled")

        # Files
        for fname in self.get_inchat_relative_files():
            lines.append(f"Added {fname} to the chat.")

        if self.done_messages:
            lines.append("Restored previous conversation history.")

        return lines

    def __init__(
        self,
        main_model,
        io,
        repo=None,
        fnames=None,
        read_only_fnames=None,
        show_diffs=False,
        auto_commits=True,
        dirty_commits=True,
        dry_run=False,
        map_tokens=1024,
        verbose=False,
        stream=True,
        use_git=True,
        cur_messages=None,
        done_messages=None,
        restore_chat_history=False,
        auto_lint=True,
        auto_test=False,
        lint_cmds=None,
        test_cmd=None,
        aider_commit_hashes=None,
        map_mul_no_files=8,
        commands=None,
        summarizer=None,
        total_cost=0.0,
<<<<<<< HEAD
        analytics=None,
    ):
        self.analytics = analytics if analytics is not None else Analytics(enable=False)
        self.event = self.analytics.event

=======
        map_refresh="auto",
        cache_prompts=False,
        num_cache_warming_pings=0,
        suggest_shell_commands=True,
        chat_language=None,
    ):
        self.chat_language = chat_language
>>>>>>> 53e7eba0
        self.commit_before_message = []
        self.aider_commit_hashes = set()
        self.rejected_urls = set()
        self.abs_root_path_cache = {}
        self.ignore_mentions = set()

        self.suggest_shell_commands = suggest_shell_commands

        self.num_cache_warming_pings = num_cache_warming_pings

        if not fnames:
            fnames = []

        if io is None:
            io = InputOutput()

        if aider_commit_hashes:
            self.aider_commit_hashes = aider_commit_hashes
        else:
            self.aider_commit_hashes = set()

        self.chat_completion_call_hashes = []
        self.chat_completion_response_hashes = []
        self.need_commit_before_edits = set()

        self.total_cost = total_cost

        self.verbose = verbose
        self.abs_fnames = set()
        self.abs_read_only_fnames = set()

        if cur_messages:
            self.cur_messages = cur_messages
        else:
            self.cur_messages = []

        if done_messages:
            self.done_messages = done_messages
        else:
            self.done_messages = []

        self.io = io
        self.stream = stream

        self.shell_commands = []

        if not auto_commits:
            dirty_commits = False

        self.auto_commits = auto_commits
        self.dirty_commits = dirty_commits

        self.dry_run = dry_run
        self.pretty = self.io.pretty

        self.main_model = main_model

        if cache_prompts and self.main_model.cache_control:
            self.add_cache_headers = True

        self.show_diffs = show_diffs

        self.commands = commands or Commands(self.io, self)
        self.commands.coder = self

        self.repo = repo
        if use_git and self.repo is None:
            try:
                self.repo = GitRepo(
                    self.io,
                    fnames,
                    None,
                    models=main_model.commit_message_models(),
                )
            except FileNotFoundError:
                pass

        if self.repo:
            self.root = self.repo.root

        for fname in fnames:
            fname = Path(fname)
            if self.repo and self.repo.ignored_file(fname):
                self.io.tool_warning(f"Skipping {fname} that matches aiderignore spec.")
                continue

            if not fname.exists():
                if utils.touch_file(fname):
                    self.io.tool_output(f"Creating empty file {fname}")
                else:
                    self.io.tool_warning(f"Can not create {fname}, skipping.")
                    continue

            if not fname.is_file():
                self.io.tool_warning(f"Skipping {fname} that is not a normal file.")
                continue

            fname = str(fname.resolve())

            self.abs_fnames.add(fname)
            self.check_added_files()

        if not self.repo:
            self.root = utils.find_common_root(self.abs_fnames)

        if read_only_fnames:
            self.abs_read_only_fnames = set()
            for fname in read_only_fnames:
                abs_fname = self.abs_root_path(fname)
                if os.path.exists(abs_fname):
                    self.abs_read_only_fnames.add(abs_fname)
                else:
                    self.io.tool_warning(f"Error: Read-only file {fname} does not exist. Skipping.")

        if map_tokens is None:
            use_repo_map = main_model.use_repo_map
            map_tokens = 1024
        else:
            use_repo_map = map_tokens > 0

        max_inp_tokens = self.main_model.info.get("max_input_tokens") or 0

        has_map_prompt = hasattr(self, "gpt_prompts") and self.gpt_prompts.repo_content_prefix

        if use_repo_map and self.repo and has_map_prompt:
            self.repo_map = RepoMap(
                map_tokens,
                self.root,
                self.main_model,
                io,
                self.gpt_prompts.repo_content_prefix,
                self.verbose,
                max_inp_tokens,
                map_mul_no_files=map_mul_no_files,
                refresh=map_refresh,
            )

        self.summarizer = summarizer or ChatSummary(
            [self.main_model.weak_model, self.main_model],
            self.main_model.max_chat_history_tokens,
        )

        self.summarizer_thread = None
        self.summarized_done_messages = []

        if not self.done_messages and restore_chat_history:
            history_md = self.io.read_text(self.io.chat_history_file)
            if history_md:
                self.done_messages = utils.split_chat_history_markdown(history_md)
                self.summarize_start()

        # Linting and testing
        self.linter = Linter(root=self.root, encoding=io.encoding)
        self.auto_lint = auto_lint
        self.setup_lint_cmds(lint_cmds)
        self.lint_cmds = lint_cmds
        self.auto_test = auto_test
        self.test_cmd = test_cmd

        # validate the functions jsonschema
        if self.functions:
            from jsonschema import Draft7Validator

            for function in self.functions:
                Draft7Validator.check_schema(function)

            if self.verbose:
                self.io.tool_output("JSON Schema:")
                self.io.tool_output(json.dumps(self.functions, indent=4))

    def setup_lint_cmds(self, lint_cmds):
        if not lint_cmds:
            return
        for lang, cmd in lint_cmds.items():
            self.linter.set_linter(lang, cmd)

    def show_announcements(self):
        bold = True
        for line in self.get_announcements():
            self.io.tool_output(line, bold=bold)
            bold = False

    def add_rel_fname(self, rel_fname):
        self.abs_fnames.add(self.abs_root_path(rel_fname))
        self.check_added_files()

    def drop_rel_fname(self, fname):
        abs_fname = self.abs_root_path(fname)
        if abs_fname in self.abs_fnames:
            self.abs_fnames.remove(abs_fname)
            return True

    def abs_root_path(self, path):
        key = path
        if key in self.abs_root_path_cache:
            return self.abs_root_path_cache[key]

        res = Path(self.root) / path
        res = utils.safe_abs_path(res)
        self.abs_root_path_cache[key] = res
        return res

    fences = all_fences
    fence = fences[0]

    def show_pretty(self):
        if not self.pretty:
            return False

        # only show pretty output if fences are the normal triple-backtick
        if self.fence != self.fences[0]:
            return False

        return True

    def get_abs_fnames_content(self):
        for fname in list(self.abs_fnames):
            content = self.io.read_text(fname)

            if content is None:
                relative_fname = self.get_rel_fname(fname)
                self.io.tool_warning(f"Dropping {relative_fname} from the chat.")
                self.abs_fnames.remove(fname)
            else:
                yield fname, content

    def choose_fence(self):
        all_content = ""
        for _fname, content in self.get_abs_fnames_content():
            all_content += content + "\n"
        for _fname in self.abs_read_only_fnames:
            content = self.io.read_text(_fname)
            if content is not None:
                all_content += content + "\n"

        lines = all_content.splitlines()
        good = False
        for fence_open, fence_close in self.fences:
            if any(line.startswith(fence_open) or line.startswith(fence_close) for line in lines):
                continue
            good = True
            break

        if good:
            self.fence = (fence_open, fence_close)
        else:
            self.fence = self.fences[0]
            self.io.tool_warning(
                "Unable to find a fencing strategy! Falling back to:"
                f" {self.fence[0]}...{self.fence[1]}"
            )

        return

    def get_files_content(self, fnames=None):
        if not fnames:
            fnames = self.abs_fnames

        prompt = ""
        for fname, content in self.get_abs_fnames_content():
            if not is_image_file(fname):
                relative_fname = self.get_rel_fname(fname)
                prompt += "\n"
                prompt += relative_fname
                prompt += f"\n{self.fence[0]}\n"

                prompt += content

                # lines = content.splitlines(keepends=True)
                # lines = [f"{i+1:03}:{line}" for i, line in enumerate(lines)]
                # prompt += "".join(lines)

                prompt += f"{self.fence[1]}\n"

        return prompt

    def get_read_only_files_content(self):
        prompt = ""
        for fname in self.abs_read_only_fnames:
            content = self.io.read_text(fname)
            if content is not None and not is_image_file(fname):
                relative_fname = self.get_rel_fname(fname)
                prompt += "\n"
                prompt += relative_fname
                prompt += f"\n{self.fence[0]}\n"
                prompt += content
                prompt += f"{self.fence[1]}\n"
        return prompt

    def get_cur_message_text(self):
        text = ""
        for msg in self.cur_messages:
            text += msg["content"] + "\n"
        return text

    def get_ident_mentions(self, text):
        # Split the string on any character that is not alphanumeric
        # \W+ matches one or more non-word characters (equivalent to [^a-zA-Z0-9_]+)
        words = set(re.split(r"\W+", text))
        return words

    def get_ident_filename_matches(self, idents):
        all_fnames = defaultdict(set)
        for fname in self.get_all_relative_files():
            base = Path(fname).with_suffix("").name.lower()
            if len(base) >= 5:
                all_fnames[base].add(fname)

        matches = set()
        for ident in idents:
            if len(ident) < 5:
                continue
            matches.update(all_fnames[ident.lower()])

        return matches

    def get_repo_map(self, force_refresh=False):
        if not self.repo_map:
            return

        cur_msg_text = self.get_cur_message_text()
        mentioned_fnames = self.get_file_mentions(cur_msg_text)
        mentioned_idents = self.get_ident_mentions(cur_msg_text)

        mentioned_fnames.update(self.get_ident_filename_matches(mentioned_idents))

        all_abs_files = set(self.get_all_abs_files())
        repo_abs_read_only_fnames = set(self.abs_read_only_fnames) & all_abs_files
        chat_files = set(self.abs_fnames) | repo_abs_read_only_fnames
        other_files = all_abs_files - chat_files

        repo_content = self.repo_map.get_repo_map(
            chat_files,
            other_files,
            mentioned_fnames=mentioned_fnames,
            mentioned_idents=mentioned_idents,
            force_refresh=force_refresh,
        )

        # fall back to global repo map if files in chat are disjoint from rest of repo
        if not repo_content:
            repo_content = self.repo_map.get_repo_map(
                set(),
                all_abs_files,
                mentioned_fnames=mentioned_fnames,
                mentioned_idents=mentioned_idents,
            )

        # fall back to completely unhinted repo
        if not repo_content:
            repo_content = self.repo_map.get_repo_map(
                set(),
                all_abs_files,
            )

        return repo_content

    def get_repo_messages(self):
        repo_messages = []
        repo_content = self.get_repo_map()
        if repo_content:
            repo_messages += [
                dict(role="user", content=repo_content),
                dict(
                    role="assistant",
                    content="Ok, I won't try and edit those files without asking first.",
                ),
            ]
        return repo_messages

    def get_readonly_files_messages(self):
        readonly_messages = []
        read_only_content = self.get_read_only_files_content()
        if read_only_content:
            readonly_messages += [
                dict(
                    role="user", content=self.gpt_prompts.read_only_files_prefix + read_only_content
                ),
                dict(
                    role="assistant",
                    content="Ok, I will use these files as references.",
                ),
            ]
        return readonly_messages

    def get_chat_files_messages(self):
        chat_files_messages = []
        if self.abs_fnames:
            files_content = self.gpt_prompts.files_content_prefix
            files_content += self.get_files_content()
            files_reply = self.gpt_prompts.files_content_assistant_reply
        elif self.get_repo_map() and self.gpt_prompts.files_no_full_files_with_repo_map:
            files_content = self.gpt_prompts.files_no_full_files_with_repo_map
            files_reply = self.gpt_prompts.files_no_full_files_with_repo_map_reply
        else:
            files_content = self.gpt_prompts.files_no_full_files
            files_reply = "Ok."

        if files_content:
            chat_files_messages += [
                dict(role="user", content=files_content),
                dict(role="assistant", content=files_reply),
            ]

        images_message = self.get_images_message()
        if images_message is not None:
            chat_files_messages += [
                images_message,
                dict(role="assistant", content="Ok."),
            ]

        return chat_files_messages

    def get_images_message(self):
        if not self.main_model.info.get("supports_vision"):
            return None

        image_messages = []
        for fname, content in self.get_abs_fnames_content():
            if is_image_file(fname):
                with open(fname, "rb") as image_file:
                    encoded_string = base64.b64encode(image_file.read()).decode("utf-8")
                mime_type, _ = mimetypes.guess_type(fname)
                if mime_type and mime_type.startswith("image/"):
                    image_url = f"data:{mime_type};base64,{encoded_string}"
                    rel_fname = self.get_rel_fname(fname)
                    image_messages += [
                        {"type": "text", "text": f"Image file: {rel_fname}"},
                        {"type": "image_url", "image_url": {"url": image_url, "detail": "high"}},
                    ]

        if not image_messages:
            return None

        return {"role": "user", "content": image_messages}

    def run_stream(self, user_message):
        self.io.user_input(user_message)
        self.init_before_message()
        yield from self.send_message(user_message)

    def init_before_message(self):
        self.aider_edited_files = set()
        self.reflected_message = None
        self.num_reflections = 0
        self.lint_outcome = None
        self.test_outcome = None
        self.shell_commands = []

        if self.repo:
            self.commit_before_message.append(self.repo.get_head_commit_sha())

    def run(self, with_message=None, preproc=True):
        try:
            if with_message:
                self.io.user_input(with_message)
                self.run_one(with_message, preproc)
                return self.partial_response_content

            while True:
                try:
                    user_message = self.get_input()
                    self.run_one(user_message, preproc)
                    self.show_undo_hint()
                except KeyboardInterrupt:
                    self.keyboard_interrupt()
        except EOFError:
            return

    def get_input(self):
        inchat_files = self.get_inchat_relative_files()
        read_only_files = [self.get_rel_fname(fname) for fname in self.abs_read_only_fnames]
        all_files = sorted(set(inchat_files + read_only_files))
        edit_format = "" if self.edit_format == self.main_model.edit_format else self.edit_format
        return self.io.get_input(
            self.root,
            all_files,
            self.get_addable_relative_files(),
            self.commands,
            self.abs_read_only_fnames,
            edit_format=edit_format,
        )

    def preproc_user_input(self, inp):
        if not inp:
            return

        if self.commands.is_command(inp):
            return self.commands.run(inp)

        self.check_for_file_mentions(inp)
        self.check_for_urls(inp)

        return inp

    def run_one(self, user_message, preproc):
        self.init_before_message()

        if preproc:
            message = self.preproc_user_input(user_message)
        else:
            message = user_message

        while message:
            self.reflected_message = None
            list(self.send_message(message))

            if not self.reflected_message:
                break

            if self.num_reflections >= self.max_reflections:
                self.io.tool_warning(f"Only {self.max_reflections} reflections allowed, stopping.")
                return

            self.num_reflections += 1
            message = self.reflected_message

    def check_for_urls(self, inp):
        url_pattern = re.compile(r"(https?://[^\s/$.?#].[^\s]*[^\s,.])")
        urls = list(set(url_pattern.findall(inp)))  # Use set to remove duplicates
        added_urls = []
        group = ConfirmGroup(urls)
        for url in urls:
            if url not in self.rejected_urls:
                if self.io.confirm_ask(
                    "Add URL to the chat?", subject=url, group=group, allow_never=True
                ):
                    inp += "\n\n"
                    inp += self.commands.cmd_web(url)
                    added_urls.append(url)
                else:
                    self.rejected_urls.add(url)

        return added_urls

    def keyboard_interrupt(self):
        now = time.time()

        thresh = 2  # seconds
        if self.last_keyboard_interrupt and now - self.last_keyboard_interrupt < thresh:
            self.io.tool_warning("\n\n^C KeyboardInterrupt")
            sys.exit()

        self.io.tool_warning("\n\n^C again to exit")

        self.last_keyboard_interrupt = now

    def summarize_start(self):
        if not self.summarizer.too_big(self.done_messages):
            return

        self.summarize_end()

        if self.verbose:
            self.io.tool_output("Starting to summarize chat history.")

        self.summarizer_thread = threading.Thread(target=self.summarize_worker)
        self.summarizer_thread.start()

    def summarize_worker(self):
        try:
            self.summarized_done_messages = self.summarizer.summarize(self.done_messages)
        except ValueError as err:
            self.io.tool_warning(err.args[0])

        if self.verbose:
            self.io.tool_output("Finished summarizing chat history.")

    def summarize_end(self):
        if self.summarizer_thread is None:
            return

        self.summarizer_thread.join()
        self.summarizer_thread = None

        self.done_messages = self.summarized_done_messages
        self.summarized_done_messages = []

    def move_back_cur_messages(self, message):
        self.done_messages += self.cur_messages
        self.summarize_start()

        # TODO check for impact on image messages
        if message:
            self.done_messages += [
                dict(role="user", content=message),
                dict(role="assistant", content="Ok."),
            ]
        self.cur_messages = []

    def get_user_language(self):
        if self.chat_language:
            return self.chat_language

        try:
            lang = locale.getlocale()[0]
            if lang:
                return lang  # Return the full language code, including country
        except Exception:
            pass

        for env_var in ["LANG", "LANGUAGE", "LC_ALL", "LC_MESSAGES"]:
            lang = os.environ.get(env_var)
            if lang:
                return lang.split(".")[
                    0
                ]  # Return language and country, but remove encoding if present

        return None

    def get_platform_info(self):
        platform_text = f"- Platform: {platform.platform()}\n"
        shell_var = "COMSPEC" if os.name == "nt" else "SHELL"
        shell_val = os.getenv(shell_var)
        platform_text += f"- Shell: {shell_var}={shell_val}\n"

        user_lang = self.get_user_language()
        if user_lang:
            platform_text += f"- Language: {user_lang}\n"

        dt = datetime.now().astimezone().strftime("%Y-%m-%d")
        platform_text += f"- Current date: {dt}\n"

        if self.repo:
            platform_text += "- The user is operating inside a git repository\n"

        if self.lint_cmds:
            if self.auto_lint:
                platform_text += (
                    "- The user's pre-commit runs these lint commands, don't suggest running"
                    " them:\n"
                )
            else:
                platform_text += "- The user prefers these lint commands:\n"
            for lang, cmd in self.lint_cmds.items():
                if lang is None:
                    platform_text += f"  - {cmd}\n"
                else:
                    platform_text += f"  - {lang}: {cmd}\n"

        if self.test_cmd:
            if self.auto_test:
                platform_text += (
                    "- The user's pre-commit runs this test command, don't suggest running them: "
                )
            else:
                platform_text += "- The user prefers this test command: "
            platform_text += self.test_cmd + "\n"

        return platform_text

    def fmt_system_prompt(self, prompt):
        lazy_prompt = self.gpt_prompts.lazy_prompt if self.main_model.lazy else ""
        platform_text = self.get_platform_info()

        if self.suggest_shell_commands:
            shell_cmd_prompt = self.gpt_prompts.shell_cmd_prompt.format(platform=platform_text)
            shell_cmd_reminder = self.gpt_prompts.shell_cmd_reminder.format(platform=platform_text)
        else:
            shell_cmd_prompt = self.gpt_prompts.no_shell_cmd_prompt.format(platform=platform_text)
            shell_cmd_reminder = self.gpt_prompts.no_shell_cmd_reminder.format(
                platform=platform_text
            )

        prompt = prompt.format(
            fence=self.fence,
            lazy_prompt=lazy_prompt,
            platform=platform_text,
            shell_cmd_prompt=shell_cmd_prompt,
            shell_cmd_reminder=shell_cmd_reminder,
        )
        return prompt

    def format_chat_chunks(self):
        self.choose_fence()
        main_sys = self.fmt_system_prompt(self.gpt_prompts.main_system)

        example_messages = []
        if self.main_model.examples_as_sys_msg:
            if self.gpt_prompts.example_messages:
                main_sys += "\n# Example conversations:\n\n"
            for msg in self.gpt_prompts.example_messages:
                role = msg["role"]
                content = self.fmt_system_prompt(msg["content"])
                main_sys += f"## {role.upper()}: {content}\n\n"
            main_sys = main_sys.strip()
        else:
            for msg in self.gpt_prompts.example_messages:
                example_messages.append(
                    dict(
                        role=msg["role"],
                        content=self.fmt_system_prompt(msg["content"]),
                    )
                )
            if self.gpt_prompts.example_messages:
                example_messages += [
                    dict(
                        role="user",
                        content=(
                            "I switched to a new code base. Please don't consider the above files"
                            " or try to edit them any longer."
                        ),
                    ),
                    dict(role="assistant", content="Ok."),
                ]

        if self.gpt_prompts.system_reminder:
            main_sys += "\n" + self.fmt_system_prompt(self.gpt_prompts.system_reminder)

        chunks = ChatChunks()

        if self.main_model.use_system_prompt:
            chunks.system = [
                dict(role="system", content=main_sys),
            ]
        else:
            chunks.system = [
                dict(role="user", content=main_sys),
                dict(role="assistant", content="Ok."),
            ]

        chunks.examples = example_messages

        self.summarize_end()
        chunks.done = self.done_messages

        chunks.repo = self.get_repo_messages()
        chunks.readonly_files = self.get_readonly_files_messages()
        chunks.chat_files = self.get_chat_files_messages()

        if self.gpt_prompts.system_reminder:
            reminder_message = [
                dict(
                    role="system", content=self.fmt_system_prompt(self.gpt_prompts.system_reminder)
                ),
            ]
        else:
            reminder_message = []

        chunks.cur = list(self.cur_messages)
        chunks.reminder = []

        # TODO review impact of token count on image messages
        messages_tokens = self.main_model.token_count(chunks.all_messages())
        reminder_tokens = self.main_model.token_count(reminder_message)
        cur_tokens = self.main_model.token_count(chunks.cur)

        if None not in (messages_tokens, reminder_tokens, cur_tokens):
            total_tokens = messages_tokens + reminder_tokens + cur_tokens
        else:
            # add the reminder anyway
            total_tokens = 0

        final = chunks.cur[-1]

        max_input_tokens = self.main_model.info.get("max_input_tokens") or 0
        # Add the reminder prompt if we still have room to include it.
        if (
            max_input_tokens is None
            or total_tokens < max_input_tokens
            and self.gpt_prompts.system_reminder
        ):
            if self.main_model.reminder == "sys":
                chunks.reminder = reminder_message
            elif self.main_model.reminder == "user" and final["role"] == "user":
                # stuff it into the user message
                new_content = (
                    final["content"]
                    + "\n\n"
                    + self.fmt_system_prompt(self.gpt_prompts.system_reminder)
                )
                chunks.cur[-1] = dict(role=final["role"], content=new_content)

        return chunks

    def format_messages(self):
        chunks = self.format_chat_chunks()
        if self.add_cache_headers:
            chunks.add_cache_control_headers()

        return chunks

    def warm_cache(self, chunks):
        if not self.add_cache_headers:
            return
        if not self.num_cache_warming_pings:
            return

        delay = 5 * 60 - 5
        self.next_cache_warm = time.time() + delay
        self.warming_pings_left = self.num_cache_warming_pings
        self.cache_warming_chunks = chunks

        if self.cache_warming_thread:
            return

        def warm_cache_worker():
            while True:
                time.sleep(1)
                if self.warming_pings_left <= 0:
                    continue
                now = time.time()
                if now < self.next_cache_warm:
                    continue

                self.warming_pings_left -= 1
                self.next_cache_warm = time.time() + delay

                kwargs = dict(self.main_model.extra_params) or dict()
                kwargs["max_tokens"] = 1

                try:
                    completion = litellm.completion(
                        model=self.main_model.name,
                        messages=self.cache_warming_chunks.cacheable_messages(),
                        stream=False,
                        **kwargs,
                    )
                except Exception as err:
                    self.io.tool_warning(f"Cache warming error: {str(err)}")
                    continue

                cache_hit_tokens = getattr(
                    completion.usage, "prompt_cache_hit_tokens", 0
                ) or getattr(completion.usage, "cache_read_input_tokens", 0)

                if self.verbose:
                    self.io.tool_output(f"Warmed {format_tokens(cache_hit_tokens)} cached tokens.")

        self.cache_warming_thread = threading.Timer(0, warm_cache_worker)
        self.cache_warming_thread.daemon = True
        self.cache_warming_thread.start()

        return chunks

    def send_message(self, inp):
        self.cur_messages += [
            dict(role="user", content=inp),
        ]

        chunks = self.format_messages()
        messages = chunks.all_messages()
        self.warm_cache(chunks)

        if self.verbose:
            utils.show_messages(messages, functions=self.functions)

        self.multi_response_content = ""
        if self.show_pretty() and self.stream:
            self.mdstream = self.io.get_assistant_mdstream()
        else:
            self.mdstream = None

        retry_delay = 0.125

        self.usage_report = None
        exhausted = False
        interrupted = False
        try:
            while True:
                try:
                    yield from self.send(messages, functions=self.functions)
                    break
                except retry_exceptions() as err:
                    self.io.tool_warning(str(err))
                    retry_delay *= 2
                    if retry_delay > RETRY_TIMEOUT:
                        break
                    self.io.tool_output(f"Retrying in {retry_delay:.1f} seconds...")
                    time.sleep(retry_delay)
                    continue
                except KeyboardInterrupt:
                    interrupted = True
                    break
                except litellm.ContextWindowExceededError:
                    # The input is overflowing the context window!
                    exhausted = True
                    break
                except litellm.exceptions.BadRequestError as br_err:
                    self.io.tool_error(f"BadRequestError: {br_err}")
                    return
                except FinishReasonLength:
                    # We hit the output limit!
                    if not self.main_model.info.get("supports_assistant_prefill"):
                        exhausted = True
                        break

                    self.multi_response_content = self.get_multi_response_content()

                    if messages[-1]["role"] == "assistant":
                        messages[-1]["content"] = self.multi_response_content
                    else:
                        messages.append(
                            dict(role="assistant", content=self.multi_response_content, prefix=True)
                        )
                except Exception as err:
                    self.io.tool_error(f"Unexpected error: {err}")
                    lines = traceback.format_exception(type(err), err, err.__traceback__)
                    self.io.tool_error("".join(lines))
                    return
        finally:
            if self.mdstream:
                self.live_incremental_response(True)
                self.mdstream = None

            self.partial_response_content = self.get_multi_response_content(True)
            self.multi_response_content = ""

        self.io.tool_output()

        self.show_usage_report()

        if exhausted:
            self.show_exhausted_error()
            self.num_exhausted_context_windows += 1
            return

        if self.partial_response_function_call:
            args = self.parse_partial_args()
            if args:
                content = args.get("explanation") or ""
            else:
                content = ""
        elif self.partial_response_content:
            content = self.partial_response_content
        else:
            content = ""

        try:
            self.reply_completed()
        except KeyboardInterrupt:
            interrupted = True

        if interrupted:
            content += "\n^C KeyboardInterrupt"
            self.cur_messages += [dict(role="assistant", content=content)]
            return

        edited = self.apply_updates()

        self.update_cur_messages()

        if edited:
            self.aider_edited_files.update(edited)
            saved_message = self.auto_commit(edited)

            if not saved_message and hasattr(self.gpt_prompts, "files_content_gpt_edits_no_repo"):
                saved_message = self.gpt_prompts.files_content_gpt_edits_no_repo

            self.move_back_cur_messages(saved_message)

        if self.reflected_message:
            return

        if edited and self.auto_lint:
            lint_errors = self.lint_edited(edited)
            self.auto_commit(edited, context="Ran the linter")
            self.lint_outcome = not lint_errors
            if lint_errors:
                ok = self.io.confirm_ask("Attempt to fix lint errors?")
                if ok:
                    self.reflected_message = lint_errors
                    self.update_cur_messages()
                    return

        shared_output = self.run_shell_commands()
        if shared_output:
            self.cur_messages += [
                dict(role="user", content=shared_output),
                dict(role="assistant", content="Ok"),
            ]

        if edited and self.auto_test:
            test_errors = self.commands.cmd_test(self.test_cmd)
            self.test_outcome = not test_errors
            if test_errors:
                ok = self.io.confirm_ask("Attempt to fix test errors?")
                if ok:
                    self.reflected_message = test_errors
                    self.update_cur_messages()
                    return

        add_rel_files_message = self.check_for_file_mentions(content)
        if add_rel_files_message:
            if self.reflected_message:
                self.reflected_message += "\n\n" + add_rel_files_message
            else:
                self.reflected_message = add_rel_files_message

    def reply_completed(self):
        pass

    def show_exhausted_error(self):
        output_tokens = 0
        if self.partial_response_content:
            output_tokens = self.main_model.token_count(self.partial_response_content)
        max_output_tokens = self.main_model.info.get("max_output_tokens") or 0

        input_tokens = self.main_model.token_count(self.format_messages().all_messages())
        max_input_tokens = self.main_model.info.get("max_input_tokens") or 0

        total_tokens = input_tokens + output_tokens

        fudge = 0.7

        out_err = ""
        if output_tokens >= max_output_tokens * fudge:
            out_err = " -- possibly exceeded output limit!"

        inp_err = ""
        if input_tokens >= max_input_tokens * fudge:
            inp_err = " -- possibly exhausted context window!"

        tot_err = ""
        if total_tokens >= max_input_tokens * fudge:
            tot_err = " -- possibly exhausted context window!"

        res = ["", ""]
        res.append(f"Model {self.main_model.name} has hit a token limit!")
        res.append("Token counts below are approximate.")
        res.append("")
        res.append(f"Input tokens: ~{input_tokens:,} of {max_input_tokens:,}{inp_err}")
        res.append(f"Output tokens: ~{output_tokens:,} of {max_output_tokens:,}{out_err}")
        res.append(f"Total tokens: ~{total_tokens:,} of {max_input_tokens:,}{tot_err}")

        if output_tokens >= max_output_tokens:
            res.append("")
            res.append("To reduce output tokens:")
            res.append("- Ask for smaller changes in each request.")
            res.append("- Break your code into smaller source files.")
            if "diff" not in self.main_model.edit_format:
                res.append(
                    "- Use a stronger model like gpt-4o, sonnet or opus that can return diffs."
                )

        if input_tokens >= max_input_tokens or total_tokens >= max_input_tokens:
            res.append("")
            res.append("To reduce input tokens:")
            res.append("- Use /tokens to see token usage.")
            res.append("- Use /drop to remove unneeded files from the chat session.")
            res.append("- Use /clear to clear the chat history.")
            res.append("- Break your code into smaller source files.")

        res.append("")
        res.append(f"For more info: {urls.token_limits}")

        res = "".join([line + "\n" for line in res])
        self.io.tool_error(res)

    def lint_edited(self, fnames):
        res = ""
        for fname in fnames:
            errors = self.linter.lint(self.abs_root_path(fname))

            if errors:
                res += "\n"
                res += errors
                res += "\n"

        if res:
            self.io.tool_warning(res)

        return res

    def update_cur_messages(self):
        if self.partial_response_content:
            self.cur_messages += [dict(role="assistant", content=self.partial_response_content)]
        if self.partial_response_function_call:
            self.cur_messages += [
                dict(
                    role="assistant",
                    content=None,
                    function_call=self.partial_response_function_call,
                )
            ]

    def get_file_mentions(self, content):
        words = set(word for word in content.split())

        # drop sentence punctuation from the end
        words = set(word.rstrip(",.!;:") for word in words)

        # strip away all kinds of quotes
        quotes = "".join(['"', "'", "`"])
        words = set(word.strip(quotes) for word in words)

        addable_rel_fnames = self.get_addable_relative_files()

        mentioned_rel_fnames = set()
        fname_to_rel_fnames = {}
        for rel_fname in addable_rel_fnames:
            normalized_rel_fname = rel_fname.replace("\\", "/")
            normalized_words = set(word.replace("\\", "/") for word in words)
            if normalized_rel_fname in normalized_words:
                mentioned_rel_fnames.add(rel_fname)

            fname = os.path.basename(rel_fname)

            # Don't add basenames that could be plain words like "run" or "make"
            if "/" in fname or "\\" in fname or "." in fname or "_" in fname or "-" in fname:
                if fname not in fname_to_rel_fnames:
                    fname_to_rel_fnames[fname] = []
                fname_to_rel_fnames[fname].append(rel_fname)

        for fname, rel_fnames in fname_to_rel_fnames.items():
            if len(rel_fnames) == 1 and fname in words:
                mentioned_rel_fnames.add(rel_fnames[0])

        return mentioned_rel_fnames

    def check_for_file_mentions(self, content):
        mentioned_rel_fnames = self.get_file_mentions(content)

        new_mentions = mentioned_rel_fnames - self.ignore_mentions

        if not new_mentions:
            return

        added_fnames = []
        group = ConfirmGroup(new_mentions)
        for rel_fname in sorted(new_mentions):
            if self.io.confirm_ask(f"Add {rel_fname} to the chat?", group=group, allow_never=True):
                self.add_rel_fname(rel_fname)
                added_fnames.append(rel_fname)
            else:
                self.ignore_mentions.add(rel_fname)

        if added_fnames:
            return prompts.added_files.format(fnames=", ".join(added_fnames))

    def send(self, messages, model=None, functions=None):
        if not model:
            model = self.main_model

        self.partial_response_content = ""
        self.partial_response_function_call = dict()

        self.io.log_llm_history("TO LLM", format_messages(messages))

        if self.main_model.use_temperature:
            temp = self.temperature
        else:
            temp = None

        completion = None
        try:
            hash_object, completion = send_completion(
                model.name,
                messages,
                functions,
                self.stream,
                temp,
                extra_params=model.extra_params,
            )
            self.chat_completion_call_hashes.append(hash_object.hexdigest())

            if self.stream:
                yield from self.show_send_output_stream(completion)
            else:
                self.show_send_output(completion)
        except KeyboardInterrupt as kbi:
            self.keyboard_interrupt()
            raise kbi
        finally:
            self.io.log_llm_history(
                "LLM RESPONSE",
                format_content("ASSISTANT", self.partial_response_content),
            )

            if self.partial_response_content:
                self.io.ai_output(self.partial_response_content)
            elif self.partial_response_function_call:
                # TODO: push this into subclasses
                args = self.parse_partial_args()
                if args:
                    self.io.ai_output(json.dumps(args, indent=4))

            self.calculate_and_show_tokens_and_cost(messages, completion)

    def show_send_output(self, completion):
        if self.verbose:
            print(completion)

        if not completion.choices:
            self.io.tool_error(str(completion))
            return

        show_func_err = None
        show_content_err = None
        try:
            if completion.choices[0].message.tool_calls:
                self.partial_response_function_call = (
                    completion.choices[0].message.tool_calls[0].function
                )
        except AttributeError as func_err:
            show_func_err = func_err

        try:
            self.partial_response_content = completion.choices[0].message.content or ""
        except AttributeError as content_err:
            show_content_err = content_err

        resp_hash = dict(
            function_call=str(self.partial_response_function_call),
            content=self.partial_response_content,
        )
        resp_hash = hashlib.sha1(json.dumps(resp_hash, sort_keys=True).encode())
        self.chat_completion_response_hashes.append(resp_hash.hexdigest())

        if show_func_err and show_content_err:
            self.io.tool_error(show_func_err)
            self.io.tool_error(show_content_err)
            raise Exception("No data found in LLM response!")

        show_resp = self.render_incremental_response(True)
        self.io.assistant_output(show_resp, pretty=self.show_pretty())

        if (
            hasattr(completion.choices[0], "finish_reason")
            and completion.choices[0].finish_reason == "length"
        ):
            raise FinishReasonLength()

    def show_send_output_stream(self, completion):
        for chunk in completion:
            if len(chunk.choices) == 0:
                continue

            if (
                hasattr(chunk.choices[0], "finish_reason")
                and chunk.choices[0].finish_reason == "length"
            ):
                raise FinishReasonLength()

            try:
                func = chunk.choices[0].delta.function_call
                # dump(func)
                for k, v in func.items():
                    if k in self.partial_response_function_call:
                        self.partial_response_function_call[k] += v
                    else:
                        self.partial_response_function_call[k] = v
            except AttributeError:
                pass

            try:
                text = chunk.choices[0].delta.content
                if text:
                    self.partial_response_content += text
            except AttributeError:
                text = None

            if self.show_pretty():
                self.live_incremental_response(False)
            elif text:
                try:
                    sys.stdout.write(text)
                except UnicodeEncodeError:
                    # Safely encode and decode the text
                    safe_text = text.encode(sys.stdout.encoding, errors="backslashreplace").decode(
                        sys.stdout.encoding
                    )
                    sys.stdout.write(safe_text)
                sys.stdout.flush()
                yield text

    def live_incremental_response(self, final):
        show_resp = self.render_incremental_response(final)
        self.mdstream.update(show_resp, final=final)

    def render_incremental_response(self, final):
        return self.get_multi_response_content()

    def calculate_and_show_tokens_and_cost(self, messages, completion=None):
        prompt_tokens = 0
        completion_tokens = 0
        cache_hit_tokens = 0
        cache_write_tokens = 0

        if completion and hasattr(completion, "usage") and completion.usage is not None:
            prompt_tokens = completion.usage.prompt_tokens
            completion_tokens = completion.usage.completion_tokens
            cache_hit_tokens = getattr(completion.usage, "prompt_cache_hit_tokens", 0) or getattr(
                completion.usage, "cache_read_input_tokens", 0
            )
            cache_write_tokens = getattr(completion.usage, "cache_creation_input_tokens", 0)

            if hasattr(completion.usage, "cache_read_input_tokens") or hasattr(
                completion.usage, "cache_creation_input_tokens"
            ):
                self.message_tokens_sent += prompt_tokens
                self.message_tokens_sent += cache_hit_tokens
                self.message_tokens_sent += cache_write_tokens
            else:
                self.message_tokens_sent += prompt_tokens

        else:
            prompt_tokens = self.main_model.token_count(messages)
            completion_tokens = self.main_model.token_count(self.partial_response_content)
            self.message_tokens_sent += prompt_tokens

        self.message_tokens_received += completion_tokens

        tokens_report = f"Tokens: {format_tokens(self.message_tokens_sent)} sent"

        if cache_write_tokens:
            tokens_report += f", {format_tokens(cache_write_tokens)} cache write"
        if cache_hit_tokens:
            tokens_report += f", {format_tokens(cache_hit_tokens)} cache hit"
        tokens_report += f", {format_tokens(self.message_tokens_received)} received."

        if not self.main_model.info.get("input_cost_per_token"):
            self.usage_report = tokens_report
            return

        cost = 0

        input_cost_per_token = self.main_model.info.get("input_cost_per_token") or 0
        output_cost_per_token = self.main_model.info.get("output_cost_per_token") or 0
        input_cost_per_token_cache_hit = (
            self.main_model.info.get("input_cost_per_token_cache_hit") or 0
        )

        # deepseek
        # prompt_cache_hit_tokens + prompt_cache_miss_tokens
        #    == prompt_tokens == total tokens that were sent
        #
        # Anthropic
        # cache_creation_input_tokens + cache_read_input_tokens + prompt
        #    == total tokens that were

        if input_cost_per_token_cache_hit:
            # must be deepseek
            cost += input_cost_per_token_cache_hit * cache_hit_tokens
            cost += (prompt_tokens - input_cost_per_token_cache_hit) * input_cost_per_token
        else:
            # hard code the anthropic adjustments, no-ops for other models since cache_x_tokens==0
            cost += cache_write_tokens * input_cost_per_token * 1.25
            cost += cache_hit_tokens * input_cost_per_token * 0.10
            cost += prompt_tokens * input_cost_per_token

        cost += completion_tokens * output_cost_per_token

        self.total_cost += cost
        self.message_cost += cost

        def format_cost(value):
            if value == 0:
                return "0.00"
            magnitude = abs(value)
            if magnitude >= 0.01:
                return f"{value:.2f}"
            else:
                return f"{value:.{max(2, 2 - int(math.log10(magnitude)))}f}"

        cost_report = (
            f"Cost: ${format_cost(self.message_cost)} message,"
            f" ${format_cost(self.total_cost)} session."
        )

        if self.add_cache_headers and self.stream:
            warning = " Use --no-stream for accurate caching costs."
            self.usage_report = tokens_report + "\n" + cost_report + warning
            return

        if cache_hit_tokens and cache_write_tokens:
            sep = "\n"
        else:
            sep = " "

        self.usage_report = tokens_report + sep + cost_report

    def show_usage_report(self):
        if not self.usage_report:
            return

        self.io.tool_output(self.usage_report)

        prompt_tokens = self.message_tokens_sent
        completion_tokens = self.message_tokens_received
        self.event(
            "message_send",
            main_model=self.main_model,
            edit_format=self.edit_format,
            prompt_tokens=prompt_tokens,
            completion_tokens=completion_tokens,
            total_tokens=prompt_tokens + completion_tokens,
            cost=self.message_cost,
            total_cost=self.total_cost,
        )

        self.message_cost = 0.0
        self.message_tokens_sent = 0
        self.message_tokens_received = 0

    def get_multi_response_content(self, final=False):
        cur = self.multi_response_content or ""
        new = self.partial_response_content or ""

        if new.rstrip() != new and not final:
            new = new.rstrip()
        return cur + new

    def get_rel_fname(self, fname):
        try:
            return os.path.relpath(fname, self.root)
        except ValueError:
            return fname

    def get_inchat_relative_files(self):
        files = [self.get_rel_fname(fname) for fname in self.abs_fnames]
        return sorted(set(files))

    def is_file_safe(self, fname):
        try:
            return Path(self.abs_root_path(fname)).is_file()
        except OSError:
            return

    def get_all_relative_files(self):
        if self.repo:
            files = self.repo.get_tracked_files()
        else:
            files = self.get_inchat_relative_files()

        # This is quite slow in large repos
        # files = [fname for fname in files if self.is_file_safe(fname)]

        return sorted(set(files))

    def get_all_abs_files(self):
        files = self.get_all_relative_files()
        files = [self.abs_root_path(path) for path in files]
        return files

    def get_addable_relative_files(self):
        all_files = set(self.get_all_relative_files())
        inchat_files = set(self.get_inchat_relative_files())
        read_only_files = set(self.get_rel_fname(fname) for fname in self.abs_read_only_fnames)
        return all_files - inchat_files - read_only_files

    def check_for_dirty_commit(self, path):
        if not self.repo:
            return
        if not self.dirty_commits:
            return
        if not self.repo.is_dirty(path):
            return

        # We need a committed copy of the file in order to /undo, so skip this
        # fullp = Path(self.abs_root_path(path))
        # if not fullp.stat().st_size:
        #     return

        self.io.tool_output(f"Committing {path} before applying edits.")
        self.need_commit_before_edits.add(path)

    def allowed_to_edit(self, path):
        full_path = self.abs_root_path(path)
        if self.repo:
            need_to_add = not self.repo.path_in_repo(path)
        else:
            need_to_add = False

        if full_path in self.abs_fnames:
            self.check_for_dirty_commit(path)
            return True

        if not Path(full_path).exists():
            if not self.io.confirm_ask("Create new file?", subject=path):
                self.io.tool_output(f"Skipping edits to {path}")
                return

            if not self.dry_run:
                if not utils.touch_file(full_path):
                    self.io.tool_error(f"Unable to create {path}, skipping edits.")
                    return

                # Seems unlikely that we needed to create the file, but it was
                # actually already part of the repo.
                # But let's only add if we need to, just to be safe.
                if need_to_add:
                    self.repo.repo.git.add(full_path)

            self.abs_fnames.add(full_path)
            self.check_added_files()
            return True

        if not self.io.confirm_ask(
            "Allow edits to file that has not been added to the chat?",
            subject=path,
        ):
            self.io.tool_output(f"Skipping edits to {path}")
            return

        if need_to_add:
            self.repo.repo.git.add(full_path)

        self.abs_fnames.add(full_path)
        self.check_added_files()
        self.check_for_dirty_commit(path)

        return True

    warning_given = False

    def check_added_files(self):
        if self.warning_given:
            return

        warn_number_of_files = 4
        warn_number_of_tokens = 20 * 1024

        num_files = len(self.abs_fnames)
        if num_files < warn_number_of_files:
            return

        tokens = 0
        for fname in self.abs_fnames:
            if is_image_file(fname):
                continue
            content = self.io.read_text(fname)
            tokens += self.main_model.token_count(content)

        if tokens < warn_number_of_tokens:
            return

        self.io.tool_warning("Warning: it's best to only add files that need changes to the chat.")
        self.io.tool_warning(urls.edit_errors)
        self.warning_given = True

    def prepare_to_edit(self, edits):
        res = []
        seen = dict()

        self.need_commit_before_edits = set()

        for edit in edits:
            path = edit[0]
            if path is None:
                res.append(edit)
                continue
            if path == "python":
                dump(edits)
            if path in seen:
                allowed = seen[path]
            else:
                allowed = self.allowed_to_edit(path)
                seen[path] = allowed

            if allowed:
                res.append(edit)

        self.dirty_commit()
        self.need_commit_before_edits = set()

        return res

    def apply_updates(self):
        edited = set()
        try:
            edits = self.get_edits()
            edits = self.apply_edits_dry_run(edits)
            edits = self.prepare_to_edit(edits)
            edited = set(edit[0] for edit in edits)

            self.apply_edits(edits)
        except ValueError as err:
            self.num_malformed_responses += 1

            err = err.args[0]

            self.io.tool_error("The LLM did not conform to the edit format.")
            self.io.tool_output(urls.edit_errors)
            self.io.tool_output()
            self.io.tool_output(str(err))

            self.reflected_message = str(err)
            return edited

        except ANY_GIT_ERROR as err:
            self.io.tool_error(str(err))
            return edited
        except Exception as err:
            self.io.tool_error("Exception while updating files:")
            self.io.tool_error(str(err), strip=False)

            traceback.print_exc()

            self.reflected_message = str(err)
            return edited

        for path in edited:
            if self.dry_run:
                self.io.tool_output(f"Did not apply edit to {path} (--dry-run)")
            else:
                self.io.tool_output(f"Applied edit to {path}")

        return edited

    def parse_partial_args(self):
        # dump(self.partial_response_function_call)

        data = self.partial_response_function_call.get("arguments")
        if not data:
            return

        try:
            return json.loads(data)
        except JSONDecodeError:
            pass

        try:
            return json.loads(data + "]}")
        except JSONDecodeError:
            pass

        try:
            return json.loads(data + "}]}")
        except JSONDecodeError:
            pass

        try:
            return json.loads(data + '"}]}')
        except JSONDecodeError:
            pass

    # commits...

    def get_context_from_history(self, history):
        context = ""
        if history:
            for msg in history:
                context += "\n" + msg["role"].upper() + ": " + msg["content"] + "\n"

        return context

    def auto_commit(self, edited, context=None):
        if not self.repo or not self.auto_commits or self.dry_run:
            return

        if not context:
            context = self.get_context_from_history(self.cur_messages)

        try:
            res = self.repo.commit(fnames=edited, context=context, aider_edits=True)
            if res:
                self.show_auto_commit_outcome(res)
                commit_hash, commit_message = res
                return self.gpt_prompts.files_content_gpt_edits.format(
                    hash=commit_hash,
                    message=commit_message,
                )

            return self.gpt_prompts.files_content_gpt_no_edits
        except ANY_GIT_ERROR as err:
            self.io.tool_error(f"Unable to commit: {str(err)}")
            return

    def show_auto_commit_outcome(self, res):
        commit_hash, commit_message = res
        self.last_aider_commit_hash = commit_hash
        self.aider_commit_hashes.add(commit_hash)
        self.last_aider_commit_message = commit_message
        if self.show_diffs:
            self.commands.cmd_diff()

    def show_undo_hint(self):
        if not self.commit_before_message:
            return
        if self.commit_before_message[-1] != self.repo.get_head_commit_sha():
            self.io.tool_output("You can use /undo to undo and discard each aider commit.")

    def dirty_commit(self):
        if not self.need_commit_before_edits:
            return
        if not self.dirty_commits:
            return
        if not self.repo:
            return

        self.repo.commit(fnames=self.need_commit_before_edits)

        # files changed, move cur messages back behind the files messages
        # self.move_back_cur_messages(self.gpt_prompts.files_content_local_edits)
        return True

    def get_edits(self, mode="update"):
        return []

    def apply_edits(self, edits):
        return

    def apply_edits_dry_run(self, edits):
        return edits

    def run_shell_commands(self):
        if not self.suggest_shell_commands:
            return ""

        done = set()
        group = ConfirmGroup(set(self.shell_commands))
        accumulated_output = ""
        for command in self.shell_commands:
            if command in done:
                continue
            done.add(command)
            output = self.handle_shell_commands(command, group)
            if output:
                accumulated_output += output + "\n\n"
        return accumulated_output

    def handle_shell_commands(self, commands_str, group):
        commands = commands_str.strip().splitlines()
        command_count = sum(
            1 for cmd in commands if cmd.strip() and not cmd.strip().startswith("#")
        )
        prompt = "Run shell command?" if command_count == 1 else "Run shell commands?"
        if not self.io.confirm_ask(
            prompt,
            subject="\n".join(commands),
            explicit_yes_required=True,
            group=group,
            allow_never=True,
        ):
            return

        accumulated_output = ""
        for command in commands:
            command = command.strip()
            if not command or command.startswith("#"):
                continue

            self.io.tool_output()
            self.io.tool_output(f"Running {command}")
            # Add the command to input history
            self.io.add_to_input_history(f"/run {command.strip()}")
            exit_status, output = run_cmd(command, error_print=self.io.tool_error)
            if output:
                accumulated_output += f"Output from {command}\n{output}\n"

        if accumulated_output.strip() and not self.io.confirm_ask(
            "Add command output to the chat?", allow_never=True
        ):
            accumulated_output = ""

        return accumulated_output<|MERGE_RESOLUTION|>--- conflicted
+++ resolved
@@ -259,21 +259,16 @@
         commands=None,
         summarizer=None,
         total_cost=0.0,
-<<<<<<< HEAD
         analytics=None,
-    ):
-        self.analytics = analytics if analytics is not None else Analytics(enable=False)
-        self.event = self.analytics.event
-
-=======
         map_refresh="auto",
         cache_prompts=False,
         num_cache_warming_pings=0,
         suggest_shell_commands=True,
         chat_language=None,
     ):
+        self.analytics = analytics if analytics is not None else Analytics(enable=False)
+        self.event = self.analytics.event
         self.chat_language = chat_language
->>>>>>> 53e7eba0
         self.commit_before_message = []
         self.aider_commit_hashes = set()
         self.rejected_urls = set()
