--- conflicted
+++ resolved
@@ -233,15 +233,12 @@
     # via
     #   -c requirements/common-constraints.txt
     #   -r requirements/requirements.in
-<<<<<<< HEAD
 monotonic==1.6
     # via
     #   -c requirements/common-constraints.txt
     #   posthog
 mslex==1.3.0
     # via oslex
-=======
->>>>>>> 8159cbf7
 multidict==6.4.3
     # via
     #   -c requirements/common-constraints.txt
